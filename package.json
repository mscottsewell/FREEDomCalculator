{
  "name": "freedomcalculator",
  "version": "1.0.0",
  "private": true,
  "homepage": "https://mscottsewell.github.io/FREEDomCalculator/",
  "scripts": {
    "dev": "vite",
    "build": "vite build",
    "preview": "vite preview",
    "predeploy": "npm run build",
    "deploy": "gh-pages -d dist"
  },
  "dependencies": {
    "@github/spark": "^0.39.127",
    "@phosphor-icons/react": "^2.1.10",
    "@radix-ui/colors": "^3.0.0",
    "@radix-ui/react-label": "^2.1.7",
    "@radix-ui/react-select": "^2.2.6",
    "@radix-ui/react-tabs": "^1.1.13",
    "class-variance-authority": "^0.7.1",
    "lucide-react": "^0.540.0",
    "react": "^19.1.1",
    "react-dom": "^19.1.1",
    "react-error-boundary": "^6.0.0",
    "recharts": "^3.1.2",
    "tailwind-merge": "^3.3.1"
  },
  "devDependencies": {
<<<<<<< HEAD
    "typescript": "^5.9.2",
    "vite": "^7.1.3"
=======
    "@tailwindcss/postcss": "^4.1.12",
    "@vitejs/plugin-react": "^5.0.1",
    "autoprefixer": "^10.4.21",
    "gh-pages": "^6.3.0",
    "path": "^0.12.7",
    "postcss": "^8.5.6",
    "tailwindcss": "^4.1.12",
    "vite": "^6.0.0"
>>>>>>> 5bbec59c
  }
}<|MERGE_RESOLUTION|>--- conflicted
+++ resolved
@@ -26,18 +26,7 @@
     "tailwind-merge": "^3.3.1"
   },
   "devDependencies": {
-<<<<<<< HEAD
     "typescript": "^5.9.2",
-    "vite": "^7.1.3"
-=======
-    "@tailwindcss/postcss": "^4.1.12",
-    "@vitejs/plugin-react": "^5.0.1",
-    "autoprefixer": "^10.4.21",
-    "gh-pages": "^6.3.0",
-    "path": "^0.12.7",
-    "postcss": "^8.5.6",
-    "tailwindcss": "^4.1.12",
-    "vite": "^6.0.0"
->>>>>>> 5bbec59c
+    "vite": "^7.1.2"
   }
 }